plugins {
    id 'java'
    id 'application'
    id 'com.github.johnrengelman.shadow' version '7.1.0'
    id 'com.diffplug.spotless' version '6.0.1'
    id 'net.ltgt.errorprone' version '2.0.2'
}

repositories {
    mavenCentral()
}

dependencies {
    implementation 'org.checkerframework:checker:3.16.0'
    implementation 'org.eclipse.lsp4j:org.eclipse.lsp4j:0.12.0'
<<<<<<< HEAD
    implementation 'com.google.code.gson:gson:2.8.6'
    implementation 'commons-cli:commons-cli:1.4'
    implementation 'com.google.guava:guava:31.0.1-jre'
=======
    implementation 'com.google.code.gson:gson:2.8.9'
    implementation 'commons-cli:commons-cli:1.5.0'
>>>>>>> f35ebb58
    testImplementation 'junit:junit:4.13.2'
    errorprone('com.google.errorprone:error_prone_core:2.10.0')
    errorproneJavac('com.google.errorprone:javac:9+181-r4173-1')
}

application {
    // Define the main class for the application
    mainClass = 'org.checkerframework.languageserver.ServerMain'
}

shadowJar {
    dependencies {
        exclude(dependency('org.checkerframework:checker'))
    }
}

spotless {
    java {
        googleJavaFormat().aosp()
    }
}<|MERGE_RESOLUTION|>--- conflicted
+++ resolved
@@ -13,14 +13,9 @@
 dependencies {
     implementation 'org.checkerframework:checker:3.16.0'
     implementation 'org.eclipse.lsp4j:org.eclipse.lsp4j:0.12.0'
-<<<<<<< HEAD
-    implementation 'com.google.code.gson:gson:2.8.6'
-    implementation 'commons-cli:commons-cli:1.4'
-    implementation 'com.google.guava:guava:31.0.1-jre'
-=======
     implementation 'com.google.code.gson:gson:2.8.9'
     implementation 'commons-cli:commons-cli:1.5.0'
->>>>>>> f35ebb58
+    implementation 'com.google.guava:guava:31.0.1-jre'
     testImplementation 'junit:junit:4.13.2'
     errorprone('com.google.errorprone:error_prone_core:2.10.0')
     errorproneJavac('com.google.errorprone:javac:9+181-r4173-1')
